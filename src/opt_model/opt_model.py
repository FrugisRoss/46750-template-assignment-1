import gurobipy as gp
from gurobipy import GRB

class OptModel:
    """
    Gurobi optimization model for flexible consumer scheduling:
    - Single flexible load, curtailable PV, daily energy target, tariffs, prices.
    """

    def __init__(self, model_data):
        """Initialize and set up the enhanced optimization model."""
        self.T = len(model_data.hours)
        self.data = model_data
        self.m = gp.Model("flexible_consumer_enhanced")

        # --- Variables ---
        
        # Core variables
        self.d = self.m.addMVar(self.T, lb=0, ub=model_data.d_max_t, name="d")
        self.x = self.m.addMVar(self.T, lb=0, name="x")  # No upper bound, penalties handle excess
        self.y = self.m.addMVar(self.T, lb=0, name="y")  # No upper bound, penalties handle excess
        self.s_pv = self.m.addMVar(self.T, lb=0, ub=model_data.s_t, name="s_pv")
        
        # Excess variables for penalty calculation
        self.x_excess = self.m.addMVar(self.T, lb=0, name="x_excess")  # Import above limit
        self.y_excess = self.m.addMVar(self.T, lb=0, name="y_excess")  # Export above limit

        # --- Constraints ---
        
        # Power balance: load met by used PV + net grid import
        self.m.addConstr(self.d == self.s_pv + self.x - self.y, name="power_balance")

        # Daily minimum energy consumption
        self.m.addConstr(gp.quicksum(self.d[t] for t in range(self.T)) >= model_data.d_min_total, 
                        "min_total_load")

        # Excess import/export constraints
        self.m.addConstr(self.x_excess >= self.x - model_data.x_max_t, name="excess_import")
        self.m.addConstr(self.y_excess >= self.y - model_data.y_max_t, name="excess_export")

        # Load ramping constraints (if ramp rates < 1.0)
        if model_data.ramp_up_max_ratio < 1.0 or model_data.ramp_down_max_ratio < 1.0:
            max_ramp_up = model_data.ramp_up_max_ratio * model_data.d_max_t[0]
            max_ramp_down = model_data.ramp_down_max_ratio * model_data.d_max_t[0]
            
            for t in range(1, self.T):
                self.m.addConstr(self.d[t] - self.d[t-1] <= max_ramp_up, 
                               f"ramp_up_{t}")
                self.m.addConstr(self.d[t-1] - self.d[t] <= max_ramp_down, 
                               f"ramp_down_{t}")

        # Minimum load ratio constraint (if load must operate above minimum when on)
        if model_data.d_min_ratio > 0:
            # This would typically require binary variables for on/off state
            # For now, simplified as minimum when non-zero
            for t in range(self.T):
                # If d[t] > 0, then d[t] >= d_min_ratio * d_max[t]
                # This is a logical constraint that would need binary variables for exact implementation
                pass  # Placeholder for more complex on/off logic

        # --- Objective: minimize total daily net cost including penalties ---
        
        regular_cost = gp.quicksum(
            model_data.p_buy_t[t] * self.x[t]
            + model_data.tau_import_t[t] * self.x[t]
            - model_data.p_sell_t[t] * self.y[t]
            + model_data.tau_export_t[t] * self.y[t]
            for t in range(self.T)
        )
        
        penalty_cost = gp.quicksum(
            model_data.penalty_excess_import * self.x_excess[t]
            + model_data.penalty_excess_export * self.y_excess[t]
            for t in range(self.T)
        )
        
        total_cost = regular_cost + penalty_cost
        self.m.setObjective(total_cost, GRB.MINIMIZE)

        # Set solver parameters
        self.m.setParam("OutputFlag", 1)

    def solve(self):
        """Runs optimization and stores enhanced solution."""
        self.m.optimize()
        self.solution = None
        
        if self.m.status == GRB.OPTIMAL:
            self.solution = {
                "d": [self.d[t].X for t in range(self.T)],
                "s_pv": [self.s_pv[t].X for t in range(self.T)],
                "x": [self.x[t].X for t in range(self.T)],
                "y": [self.y[t].X for t in range(self.T)],
                "x_excess": [self.x_excess[t].X for t in range(self.T)],
                "y_excess": [self.y_excess[t].X for t in range(self.T)],
                "obj": self.m.objVal,
                "regular_cost": sum(
                    self.data.p_buy_t[t] * self.x[t].X
                    + self.data.tau_import_t[t] * self.x[t].X
                    - self.data.p_sell_t[t] * self.y[t].X
                    + self.data.tau_export_t[t] * self.y[t].X
                    for t in range(self.T)
                ),
                "penalty_cost": sum(
                    self.data.penalty_excess_import * self.x_excess[t].X
                    + self.data.penalty_excess_export * self.y_excess[t].X
                    for t in range(self.T)
                ),
            }
        
        return self.solution
    
    def save_LP_duals(self):
        """
        Extract and save primal and dual values from the solved optimization model.
        Returns:
            tuple: (optimal_objective, optimal_variables, optimal_duals)
        """
        if self.m.status == GRB.OPTIMAL:
            
            
            # Save dual values (shadow prices of constraints)
            optimal_duals = {c.ConstrName: c.Pi for c in self.m.getConstrs()}
            
            
            
            self.optimal_duals = optimal_duals
            
        else:
            print("Optimization was not successful. Cannot extract LP results.")
            
            optimal_duals = None
            

        return  optimal_duals
    
    def print_LP_results(self):
        """
        Nicely print the LP results: objective, decision variable values, and duals.
        """
        if self.m.status == GRB.OPTIMAL:
            print("\n-------------------   RESULTS  -------------------")
            print(f"Optimal objective value: {self.m.objVal:.4f}\n")
            
            if hasattr(self, "solution") and self.solution is not None and "penalty_cost" in self.solution:
                print(f"Total Penalty: {round(self.solution['penalty_cost'], 2)}\n")
            else:
                print("Total Penalty: (not available)\n")
            
            print("Decision variables (primal values):")
            for v in self.m.getVars():
                print(f"  {v.VarName:20s} = {v.X:10.4f}")
            
            print("\nDual variables (shadow prices):")
            for c in self.m.getConstrs():
                print(f"  {c.ConstrName:20s} = {c.Pi:10.4f}")
            
            print("--------------------------------------------------\n")
        
        else:
            print("Optimization was not successful. No results to print.")
    
    


class OptModelb1:
    
    def __init__(self, model_data):
        """Initialize and set up the enhanced optimization model."""
        self.T = len(model_data.hours)
        self.data = model_data
        self.m = gp.Model("flexible_consumer_enhanced")

        # --- Variables ---
        
        # Core variables
        self.d = self.m.addMVar(self.T, lb=0, ub=model_data.d_max_t, name="d")
        self.x = self.m.addMVar(self.T, lb=0, name="x")  # No upper bound, penalties handle excess
        self.y = self.m.addMVar(self.T, lb=0, name="y")  # No upper bound, penalties handle excess
        self.s_pv = self.m.addMVar(self.T, lb=0, ub=model_data.s_t, name="s_pv")
        self.z = self.m.addMVar(self.T, lb=0, name="z")
        
        # Excess variables for penalty calculation
        self.x_excess = self.m.addMVar(self.T, lb=0, name="x_excess")  # Import above limit
        self.y_excess = self.m.addMVar(self.T, lb=0, name="y_excess")  # Export above limit

        # --- Constraints ---

        # Daily minimum energy consumption
        self.m.addConstr(gp.quicksum(self.d[t] for t in range(self.T)) >= model_data.d_min_total, 
                        "min_total_load")
        
        # Power balance: load met by used PV + net grid import
        self.m.addConstr(self.d -self.s_pv - self.x + self.y <= 0, name="power_balance_le")
        self.m.addConstr(self.d -self.s_pv - self.x + self.y >= 0, name="power_balance_ue")

    
        # Excess import/export constraints
        self.m.addConstr(self.x_excess >= self.x - model_data.x_max_t, name="excess_import")
        self.m.addConstr(self.y_excess >= self.y - model_data.y_max_t, name="excess_export")

        # Load ramping constraints (if ramp rates < 1.0)
        if model_data.ramp_up_max_ratio < 1.0 or model_data.ramp_down_max_ratio < 1.0:
            max_ramp_up = model_data.ramp_up_max_ratio * model_data.d_max_t[0]
            max_ramp_down = model_data.ramp_down_max_ratio * model_data.d_max_t[0]
            
            for t in range(1, self.T):
                self.m.addConstr(self.d[t] - self.d[t-1] <= max_ramp_up, 
                               f"ramp_up_{t}")
                self.m.addConstr(self.d[t-1] - self.d[t] <= max_ramp_down, 
                               f"ramp_down_{t}")
                
        # Minimum load ratio constraint (if load must operate above minimum when on)
        if model_data.d_min_ratio > 0:
            # This would typically require binary variables for on/off state
            # For now, simplified as minimum when non-zero
            for t in range(self.T):
                # If d[t] > 0, then d[t] >= d_min_ratio * d_max[t]
                # This is a logical constraint that would need binary variables for exact implementation
                pass  # Placeholder for more complex on/off logic

        
        #Constraints for z to rapresent the absolute value of the load shift
        for t in range(self.T):
            self.m.addConstr(self.z[t] - self.d[t] + model_data.d_given_t[t] >= 0, name=f"abs_pos_{t}")
            self.m.addConstr(self.z[t] + self.d[t] - model_data.d_given_t[t] >= 0, name=f"abs_neg_{t}")

<<<<<<< HEAD
=======


        # --- Objective: minimize total daily net cost including penalties ---
        
        regular_cost = gp.quicksum(
            model_data.p_buy_t[t] * self.x[t]
            + model_data.tau_import_t[t] * self.x[t]
            - model_data.p_sell_t[t] * self.y[t]
            + model_data.tau_export_t[t] * self.y[t]
            for t in range(self.T)
        )
        
        penalty_cost = gp.quicksum(
            model_data.penalty_excess_import * self.x_excess[t]
            + model_data.penalty_excess_export * self.y_excess[t]
            + model_data.p_pen * self.z[t]
            for t in range(self.T)
        )
        
        total_cost = regular_cost + penalty_cost
        self.m.setObjective(total_cost, GRB.MINIMIZE)

        # Set solver parameters
        self.m.setParam("OutputFlag", 1)

    def solve(self):
        """Runs optimization and stores enhanced solution."""
        self.m.optimize()
        self.solution = None
        
        if self.m.status == GRB.OPTIMAL:
            self.solution = {
                "d": [self.d[t].X for t in range(self.T)],
                "s_pv": [self.s_pv[t].X for t in range(self.T)],
                "x": [self.x[t].X for t in range(self.T)],
                "y": [self.y[t].X for t in range(self.T)],
                "x_excess": [self.x_excess[t].X for t in range(self.T)],
                "y_excess": [self.y_excess[t].X for t in range(self.T)],
                "obj": self.m.objVal,
                "regular_cost": sum(
                    self.data.p_buy_t[t] * self.x[t].X
                    + self.data.tau_import_t[t] * self.x[t].X
                    - self.data.p_sell_t[t] * self.y[t].X
                    + self.data.tau_export_t[t] * self.y[t].X
                    for t in range(self.T)
                ),
                "penalty_cost": sum(
                    self.data.penalty_excess_import * self.x_excess[t].X
                    + self.data.penalty_excess_export * self.y_excess[t].X
                    + self.data.p_pen * self.z[t].X

                    for t in range(self.T)
                ),
                "z": [self.z[t].X for t in range(self.T)],
            }
        
        return self.solution
    
    def save_LP_duals(self):
        """
        Extract and save primal and dual values from the solved optimization model.
        Returns:
            tuple: (optimal_objective, optimal_variables, optimal_duals)
        """
        if self.m.status == GRB.OPTIMAL:
            
            
            # Save dual values (shadow prices of constraints)
            optimal_duals = {c.ConstrName: c.Pi for c in self.m.getConstrs()}
            
            
            
            self.optimal_duals = optimal_duals
            
        else:
            print("Optimization was not successful. Cannot extract LP results.")
            
            optimal_duals = None
            

        return  optimal_duals
    
    def print_LP_results(self):
        """
        Nicely print the LP results: objective, decision variable values, and duals.
        """
        if self.m.status == GRB.OPTIMAL:
            print("\n-------------------   RESULTS  -------------------")
            print(f"Optimal objective value: {self.m.objVal:.4f}\n")
            
            if hasattr(self, "solution") and self.solution is not None and "penalty_cost" in self.solution:
                print(f"Total Penalty: {round(self.solution['penalty_cost'], 2)}\n")
            else:
                print("Total Penalty: (not available)\n")
            
            print("Decision variables (primal values):")
            for v in self.m.getVars():
                print(f"  {v.VarName:20s} = {v.X:10.4f}")
            
            print("\nDual variables (shadow prices):")
            for c in self.m.getConstrs():
                print(f"  {c.ConstrName:20s} = {c.Pi:10.4f}")
            
            print("--------------------------------------------------\n")
        
        else:
            print("Optimization was not successful. No results to print.")

class OptModelc1:
    
    def __init__(self, model_data):
        """Initialize and set up the enhanced optimization model."""
        self.T = len(model_data.hours)
        self.data = model_data
        self.m = gp.Model("flexible_consumer_enhanced")
    
        # --- Variables ---
        
        # Core variables
        self.d = self.m.addMVar(self.T, lb=0, ub=model_data.d_max_t, name="d")
        self.x = self.m.addMVar(self.T, lb=0, name="x")  # No upper bound, penalties handle excess
        self.y = self.m.addMVar(self.T, lb=0, name="y")  # No upper bound, penalties handle excess
        self.s_pv = self.m.addMVar(self.T, lb=0, ub=model_data.s_t, name="s_pv")
        self.z = self.m.addMVar(self.T, lb=0, name="z")

        # Excess variables for penalty calculation
        self.x_excess = self.m.addMVar(self.T, lb=0, name="x_excess")  # Import above limit
        self.y_excess = self.m.addMVar(self.T, lb=0, name="y_excess")  # Export above limit

        # Excess variables for battery operation
        self.b_d = self.m.addMVar(self.T, lb=0,ub=model_data.power_discharge_max_kW, name="b_dis") # Discharging power
        self.b_c = self.m.addMVar(self.T, lb=0,ub=model_data.power_charge_max_kW, name="b_cha") # Charging power
        self.b_soc = self.m.addMVar(self.T, lb=0, ub=model_data.storage_capacity_kWh, name="b_soc") # State of charge

        # --- Constraints ---

        # Daily minimum energy consumption
        self.m.addConstr(gp.quicksum(self.d[t] for t in range(self.T)) >= model_data.d_min_total, 
                        "min_total_load")
        
        # Power balance: load met by used PV + net grid import
        self.m.addConstr(self.d == self.s_pv + self.x - self.y + self.b_c - self.b_d, name="power_balance")
    
        # Excess import/export constraints
        self.m.addConstr(self.x_excess >= self.x - model_data.x_max_t, name="excess_import")
        self.m.addConstr(self.y_excess >= self.y - model_data.y_max_t, name="excess_export")

        # Battery operation constraints
        for t in range(self.T):
            # Initial state of charge constraint
            if t == 0:
                self.m.addConstr(self.b_soc[t] == model_data.initial_soc_ratio*model_data.storage_capacity_kWh, name="start_day_soc")
            # End of day SOC constraint
            elif t == self.T-1:
                self.m.addConstr(self.b_soc[t] == model_data.final_soc_ratio*model_data.storage_capacity_kWh, name="end_day_soc")
            # State of charge update
            elif t > 0:
                self.m.addConstr(self.b_soc[t] == self.b_soc[t-1] 
                                 + model_data.charging_efficiency * self.b_c[t-1] 
                                 - (1/model_data.discharging_efficiency) * self.b_d[t-1], name=f"soc_update_{t}")


        # Load ramping constraints (if ramp rates < 1.0)
        if model_data.ramp_up_max_ratio < 1.0 or model_data.ramp_down_max_ratio < 1.0:
            max_ramp_up = model_data.ramp_up_max_ratio * model_data.d_max_t[0]
            max_ramp_down = model_data.ramp_down_max_ratio * model_data.d_max_t[0]
            
            for t in range(1, self.T):
                self.m.addConstr(self.d[t] - self.d[t-1] <= max_ramp_up, 
                               f"ramp_up_{t}")
                self.m.addConstr(self.d[t-1] - self.d[t] <= max_ramp_down, 
                               f"ramp_down_{t}")
                
        # Minimum load ratio constraint (if load must operate above minimum when on)
        if model_data.d_min_ratio > 0:
            # This would typically require binary variables for on/off state
            # For now, simplified as minimum when non-zero
            for t in range(self.T):
                # If d[t] > 0, then d[t] >= d_min_ratio * d_max[t]
                # This is a logical constraint that would need binary variables for exact implementation
                pass  # Placeholder for more complex on/off logic

        
        #Constraints for z to rapresent the absolute value of the load shift
        for t in range(self.T):
            self.m.addConstr(self.z[t] - self.d[t] + model_data.d_given_t[t] >= 0, name=f"abs_pos_{t}")
            self.m.addConstr(self.z[t] + self.d[t] - model_data.d_given_t[t] >= 0, name=f"abs_neg_{t}")

>>>>>>> 69f84b87


        # --- Objective: minimize total daily net cost including penalties ---
        
        regular_cost = gp.quicksum(
            model_data.p_buy_t[t] * self.x[t]
            + model_data.tau_import_t[t] * self.x[t]
            - model_data.p_sell_t[t] * self.y[t]
            + model_data.tau_export_t[t] * self.y[t]
            for t in range(self.T)
        )
        
        penalty_cost = gp.quicksum(
            model_data.penalty_excess_import * self.x_excess[t]
            + model_data.penalty_excess_export * self.y_excess[t]
            + model_data.p_pen * self.z[t]
            for t in range(self.T)
        )
        
        total_cost = regular_cost + penalty_cost
        self.m.setObjective(total_cost, GRB.MINIMIZE)

        # Set solver parameters
        self.m.setParam("OutputFlag", 1)

    def solve(self):
        """Runs optimization and stores enhanced solution."""
        self.m.optimize()
        self.solution = None
        
        if self.m.status == GRB.OPTIMAL:
            self.solution = {
                "d": [self.d[t].X for t in range(self.T)],
                "s_pv": [self.s_pv[t].X for t in range(self.T)],
                "x": [self.x[t].X for t in range(self.T)],
                "y": [self.y[t].X for t in range(self.T)],
                "x_excess": [self.x_excess[t].X for t in range(self.T)],
                "y_excess": [self.y_excess[t].X for t in range(self.T)],
                "obj": self.m.objVal,
                "regular_cost": sum(
                    self.data.p_buy_t[t] * self.x[t].X
                    + self.data.tau_import_t[t] * self.x[t].X
                    - self.data.p_sell_t[t] * self.y[t].X
                    + self.data.tau_export_t[t] * self.y[t].X
                    for t in range(self.T)
                ),
                "penalty_cost": sum(
                    self.data.penalty_excess_import * self.x_excess[t].X
                    + self.data.penalty_excess_export * self.y_excess[t].X
                    + self.data.p_pen * self.z[t].X

                    for t in range(self.T)
                ),
                "z": [self.z[t].X for t in range(self.T)],
<<<<<<< HEAD
=======
                "b_d": [self.b_d[t].X for t in range(self.T)],
                "b_c": [self.b_c[t].X for t in range(self.T)],
                "b_soc": [self.b_soc[t].X for t in range(self.T)],
>>>>>>> 69f84b87
            }
        
        return self.solution
    
    def save_LP_duals(self):
        """
        Extract and save primal and dual values from the solved optimization model.
        Returns:
            tuple: (optimal_objective, optimal_variables, optimal_duals)
        """
        if self.m.status == GRB.OPTIMAL:
            
            
            # Save dual values (shadow prices of constraints)
            optimal_duals = {c.ConstrName: c.Pi for c in self.m.getConstrs()}
            
            
            
            self.optimal_duals = optimal_duals
            
        else:
            print("Optimization was not successful. Cannot extract LP results.")
            
            optimal_duals = None
            

        return  optimal_duals
    
    def print_LP_results(self):
        """
        Nicely print the LP results: objective, decision variable values, and duals.
        """
        if self.m.status == GRB.OPTIMAL:
            print("\n-------------------   RESULTS  -------------------")
            print(f"Optimal objective value: {self.m.objVal:.4f}\n")
            
            if hasattr(self, "solution") and self.solution is not None and "penalty_cost" in self.solution:
                print(f"Total Penalty: {round(self.solution['penalty_cost'], 2)}\n")
            else:
                print("Total Penalty: (not available)\n")
            
            print("Decision variables (primal values):")
            for v in self.m.getVars():
                print(f"  {v.VarName:20s} = {v.X:10.4f}")
            
            print("\nDual variables (shadow prices):")
            for c in self.m.getConstrs():
                print(f"  {c.ConstrName:20s} = {c.Pi:10.4f}")
            
            print("--------------------------------------------------\n")
        
        else:
            print("Optimization was not successful. No results to print.")
<|MERGE_RESOLUTION|>--- conflicted
+++ resolved
@@ -225,8 +225,6 @@
             self.m.addConstr(self.z[t] - self.d[t] + model_data.d_given_t[t] >= 0, name=f"abs_pos_{t}")
             self.m.addConstr(self.z[t] + self.d[t] - model_data.d_given_t[t] >= 0, name=f"abs_neg_{t}")
 
-<<<<<<< HEAD
-=======
 
 
         # --- Objective: minimize total daily net cost including penalties ---
@@ -415,7 +413,6 @@
             self.m.addConstr(self.z[t] - self.d[t] + model_data.d_given_t[t] >= 0, name=f"abs_pos_{t}")
             self.m.addConstr(self.z[t] + self.d[t] - model_data.d_given_t[t] >= 0, name=f"abs_neg_{t}")
 
->>>>>>> 69f84b87
 
 
         # --- Objective: minimize total daily net cost including penalties ---
@@ -470,62 +467,9 @@
                     for t in range(self.T)
                 ),
                 "z": [self.z[t].X for t in range(self.T)],
-<<<<<<< HEAD
-=======
                 "b_d": [self.b_d[t].X for t in range(self.T)],
                 "b_c": [self.b_c[t].X for t in range(self.T)],
                 "b_soc": [self.b_soc[t].X for t in range(self.T)],
->>>>>>> 69f84b87
             }
         
-        return self.solution
-    
-    def save_LP_duals(self):
-        """
-        Extract and save primal and dual values from the solved optimization model.
-        Returns:
-            tuple: (optimal_objective, optimal_variables, optimal_duals)
-        """
-        if self.m.status == GRB.OPTIMAL:
-            
-            
-            # Save dual values (shadow prices of constraints)
-            optimal_duals = {c.ConstrName: c.Pi for c in self.m.getConstrs()}
-            
-            
-            
-            self.optimal_duals = optimal_duals
-            
-        else:
-            print("Optimization was not successful. Cannot extract LP results.")
-            
-            optimal_duals = None
-            
-
-        return  optimal_duals
-    
-    def print_LP_results(self):
-        """
-        Nicely print the LP results: objective, decision variable values, and duals.
-        """
-        if self.m.status == GRB.OPTIMAL:
-            print("\n-------------------   RESULTS  -------------------")
-            print(f"Optimal objective value: {self.m.objVal:.4f}\n")
-            
-            if hasattr(self, "solution") and self.solution is not None and "penalty_cost" in self.solution:
-                print(f"Total Penalty: {round(self.solution['penalty_cost'], 2)}\n")
-            else:
-                print("Total Penalty: (not available)\n")
-            
-            print("Decision variables (primal values):")
-            for v in self.m.getVars():
-                print(f"  {v.VarName:20s} = {v.X:10.4f}")
-            
-            print("\nDual variables (shadow prices):")
-            for c in self.m.getConstrs():
-                print(f"  {c.ConstrName:20s} = {c.Pi:10.4f}")
-            
-            print("--------------------------------------------------\n")
-        
-        else:
-            print("Optimization was not successful. No results to print.")
+        return self.solution