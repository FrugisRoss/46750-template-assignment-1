#%%
from data_ops import DataLoader, DataProcessor
from data_ops.data_processor import DataProcessor1b
from data_ops.data_processor import update_penalty_load_shifting
from opt_model import OptModel
from opt_model.opt_model import OptModelb1
import numpy as np
from data_ops.data_visualizer import plot_column_vs_hours, plot_sensitivity_vs_hours
import os
import matplotlib.pyplot as plt
# %%
############## Question 1b ##############

#Set the penalty for load shifting
<<<<<<< HEAD
load_shifting_penalty = 1.8
update_penalty_load_shifting(f'/Users/rofrug/Library/CloudStorage/OneDrive-DanmarksTekniskeUniversitet/First Year PhD/46750 Optimization in modern power systems/46750-template-assignment-1/data/question_1b/usage_preferences.json', load_shifting_penalty)
=======
load_shifting_penalty = 0.6
update_penalty_load_shifting(f'../46750-template-assignment-1/data/question_1b/usage_preferences.json', load_shifting_penalty)
>>>>>>> 69f84b87
# 1. Load and process data
loader = DataLoader(input_path='../46750-template-assignment-1/data/question_1b')
raw = loader.get_data()
#print(raw)
processor = DataProcessor1b(raw)
model_data = processor.build_model_data()
#print(model_data)
print(model_data.d_given_t)
print(model_data.p_pen)


#%%
# 2. Build and solve optimization model
optm = OptModelb1(model_data)
solution = optm.solve()

# Save LP results
duals = optm.save_LP_duals()

# Print LP results
optm.print_LP_results()

<<<<<<< HEAD


# %%


out_dir = '/Users/rofrug/Library/CloudStorage/OneDrive-DanmarksTekniskeUniversitet/First Year PhD/46750 Optimization in modern power systems/Assignments'
=======
# %%

out_dir = '../46750-template-assignment-1/Assignments'
>>>>>>> 69f84b87
os.makedirs(out_dir, exist_ok=True)


fig, ax = plt.subplots(figsize=(10, 4))
plot_column_vs_hours(solution, column='d', y_label="Served Load [kWh]", figsize=(10, 4), hour_start=0, ax=ax, title="Served Load vs Hour", show=False)
fig.savefig(os.path.join(out_dir, 'served_load_vs_hour_base.pdf'), format='pdf', bbox_inches='tight')
<<<<<<< HEAD
plt.show(fig)
=======
#plt.show(fig)
>>>>>>> 69f84b87

# Absolute load shift plot -> save as vector (SVG and PDF)
fig2, ax2 = plt.subplots(figsize=(10, 4))
plot_column_vs_hours(solution, column='z', y_label="Absolute Load Shift [kWh]", figsize=(10, 4), hour_start=0, ax=ax2, title="Absolute Load Shift vs Hour", show=False)
fig2.savefig(os.path.join(out_dir, 'absolute_load_shift_vs_hour_base.pdf'), format='pdf', bbox_inches='tight')
<<<<<<< HEAD
plt.show(fig2)


# %%
out_dir = '/Users/rofrug/Library/CloudStorage/OneDrive-DanmarksTekniskeUniversitet/First Year PhD/46750 Optimization in modern power systems/Assignments'

############## Sensitivity Analysis ##############

def run_penalty_sensitivity(penalty_values, json_path, data_path, model_class):
    """
    Runs the optimization for each value in penalty_values.
    
    Args:
        penalty_values (list): List of penalty values to test.
        json_path (str): Path to usage_preferences.json file.
        data_path (str): Path to the folder with data.
        model_class (class): Optimization model class (e.g., OptModelb1).

    Returns:
        dict: {penalty_value: solution_dict}
    """
    all_solutions = {}

    for penalty in penalty_values:
        print(f"\n--------- Running model for load_shifting_penalty = {penalty} --------")

        # Update penalty in JSON
        update_penalty_load_shifting(json_path, penalty)

        # Load and preprocess data
        loader = DataLoader(input_path=data_path)
        raw = loader.get_data()
        processor = DataProcessor1b(raw)
        model_data = processor.build_model_data()

        # Build and solve model
        optm = model_class(model_data)
        solution = optm.solve()
        # Save LP results
        duals = optm.save_LP_duals()

        # Print LP results
        optm.print_LP_results()
        all_solutions[penalty] = solution
        

    return all_solutions

penalty_values = [ 0.2, 3.4 ]

json_path = '/Users/rofrug/Library/CloudStorage/OneDrive-DanmarksTekniskeUniversitet/First Year PhD/46750 Optimization in modern power systems/46750-template-assignment-1/data/question_1b/usage_preferences.json'
data_path = '/Users/rofrug/Library/CloudStorage/OneDrive-DanmarksTekniskeUniversitet/First Year PhD/46750 Optimization in modern power systems/46750-template-assignment-1/data/question_1b'

solutions = run_penalty_sensitivity(
    penalty_values=penalty_values,
    json_path=json_path,
    data_path=data_path,
    model_class=OptModelb1
)

# Plot served load vs hours and save
fig3, ax3 = plt.subplots(figsize=(10, 4))
fig3, ax3 = plot_sensitivity_vs_hours(
    solutions,
    column="d",
    y_label="Served Load [kWh]",
    title="Served Load vs Hour for Different Penalties",
    legend_title="Load shifting penalty",
    ax=ax3,
    show=False,
)
#fig3.savefig(os.path.join(out_dir, 'served_load_vs_hour_sensitivity.pdf'), format='pdf', bbox_inches='tight')
plt.show(fig3)

fig4, ax4 = plt.subplots(figsize=(10, 4))
fig4, ax4 = plot_sensitivity_vs_hours(
    solutions,
    column="z",
    y_label="Absolute Load Shift [kWh]",
    title="Load Shift vs Hour for Different Penalties",
    legend_title="Load shifting penalty",
    ax=ax4,
    show=False,
)
#fig4.savefig(os.path.join(out_dir, 'absolute_load_shift_vs_hour_sensitivity.pdf'), format='pdf', bbox_inches='tight')
plt.show(fig4)

# %%
=======
#plt.show(fig2)


# %%
out_dir = '../46750-template-assignment-1/Assignments'

############## Sensitivity Analysis ##############

def run_penalty_sensitivity(penalty_values, json_path, data_path, model_class):
    """
    Runs the optimization for each value in penalty_values.
    
    Args:
        penalty_values (list): List of penalty values to test.
        json_path (str): Path to usage_preferences.json file.
        data_path (str): Path to the folder with data.
        model_class (class): Optimization model class (e.g., OptModelb1).

    Returns:
        dict: {penalty_value: solution_dict}
    """
    all_solutions = {}

    for penalty in penalty_values:
        print(f"\n--------- Running model for load_shifting_penalty = {penalty} --------")

        # Update penalty in JSON
        update_penalty_load_shifting(json_path, penalty)

        # Load and preprocess data
        loader = DataLoader(input_path=data_path)
        raw = loader.get_data()
        processor = DataProcessor1b(raw)
        model_data = processor.build_model_data()

        # Build and solve model
        optm = model_class(model_data)
        solution = optm.solve()
        # Save LP results
        duals = optm.save_LP_duals()

        # Print LP results
        optm.print_LP_results()
        all_solutions[penalty] = solution
        

    return all_solutions

penalty_values = [ 0.2, 3.4 ]

json_path = '../46750-template-assignment-1/data/question_1b/usage_preferences.json'
data_path = '../46750-template-assignment-1/data/question_1b'

solutions = run_penalty_sensitivity(
    penalty_values=penalty_values,
    json_path=json_path,
    data_path=data_path,
    model_class=OptModelb1
)

# Plot served load vs hours and save
fig3, ax3 = plt.subplots(figsize=(10, 4))
fig3, ax3 = plot_sensitivity_vs_hours(
    solutions,
    column="d",
    y_label="Served Load [kWh]",
    title="Served Load vs Hour for Different Penalties",
    legend_title="Load shifting penalty",
    ax=ax3,
    show=False,
)
fig3.savefig(os.path.join(out_dir, 'served_load_vs_hour_sensitivity.pdf'), format='pdf', bbox_inches='tight')
#plt.show(fig3)

fig4, ax4 = plt.subplots(figsize=(10, 4))
fig4, ax4 = plot_sensitivity_vs_hours(
    solutions,
    column="z",
    y_label="Absolute Load Shift [kWh]",
    title="Load Shift vs Hour for Different Penalties",
    legend_title="Load shifting penalty",
    ax=ax4,
    show=False,
)
fig4.savefig(os.path.join(out_dir, 'absolute_load_shift_vs_hour_sensitivity.pdf'), format='pdf', bbox_inches='tight')
#plt.show(fig4)
# %%
plt.show()
>>>>>>> 69f84b87
<|MERGE_RESOLUTION|>--- conflicted
+++ resolved
@@ -12,13 +12,8 @@
 ############## Question 1b ##############
 
 #Set the penalty for load shifting
-<<<<<<< HEAD
-load_shifting_penalty = 1.8
-update_penalty_load_shifting(f'/Users/rofrug/Library/CloudStorage/OneDrive-DanmarksTekniskeUniversitet/First Year PhD/46750 Optimization in modern power systems/46750-template-assignment-1/data/question_1b/usage_preferences.json', load_shifting_penalty)
-=======
 load_shifting_penalty = 0.6
 update_penalty_load_shifting(f'../46750-template-assignment-1/data/question_1b/usage_preferences.json', load_shifting_penalty)
->>>>>>> 69f84b87
 # 1. Load and process data
 loader = DataLoader(input_path='../46750-template-assignment-1/data/question_1b')
 raw = loader.get_data()
@@ -41,124 +36,21 @@
 # Print LP results
 optm.print_LP_results()
 
-<<<<<<< HEAD
-
-
-# %%
-
-
-out_dir = '/Users/rofrug/Library/CloudStorage/OneDrive-DanmarksTekniskeUniversitet/First Year PhD/46750 Optimization in modern power systems/Assignments'
-=======
 # %%
 
 out_dir = '../46750-template-assignment-1/Assignments'
->>>>>>> 69f84b87
 os.makedirs(out_dir, exist_ok=True)
 
 
 fig, ax = plt.subplots(figsize=(10, 4))
 plot_column_vs_hours(solution, column='d', y_label="Served Load [kWh]", figsize=(10, 4), hour_start=0, ax=ax, title="Served Load vs Hour", show=False)
 fig.savefig(os.path.join(out_dir, 'served_load_vs_hour_base.pdf'), format='pdf', bbox_inches='tight')
-<<<<<<< HEAD
-plt.show(fig)
-=======
 #plt.show(fig)
->>>>>>> 69f84b87
 
 # Absolute load shift plot -> save as vector (SVG and PDF)
 fig2, ax2 = plt.subplots(figsize=(10, 4))
 plot_column_vs_hours(solution, column='z', y_label="Absolute Load Shift [kWh]", figsize=(10, 4), hour_start=0, ax=ax2, title="Absolute Load Shift vs Hour", show=False)
 fig2.savefig(os.path.join(out_dir, 'absolute_load_shift_vs_hour_base.pdf'), format='pdf', bbox_inches='tight')
-<<<<<<< HEAD
-plt.show(fig2)
-
-
-# %%
-out_dir = '/Users/rofrug/Library/CloudStorage/OneDrive-DanmarksTekniskeUniversitet/First Year PhD/46750 Optimization in modern power systems/Assignments'
-
-############## Sensitivity Analysis ##############
-
-def run_penalty_sensitivity(penalty_values, json_path, data_path, model_class):
-    """
-    Runs the optimization for each value in penalty_values.
-    
-    Args:
-        penalty_values (list): List of penalty values to test.
-        json_path (str): Path to usage_preferences.json file.
-        data_path (str): Path to the folder with data.
-        model_class (class): Optimization model class (e.g., OptModelb1).
-
-    Returns:
-        dict: {penalty_value: solution_dict}
-    """
-    all_solutions = {}
-
-    for penalty in penalty_values:
-        print(f"\n--------- Running model for load_shifting_penalty = {penalty} --------")
-
-        # Update penalty in JSON
-        update_penalty_load_shifting(json_path, penalty)
-
-        # Load and preprocess data
-        loader = DataLoader(input_path=data_path)
-        raw = loader.get_data()
-        processor = DataProcessor1b(raw)
-        model_data = processor.build_model_data()
-
-        # Build and solve model
-        optm = model_class(model_data)
-        solution = optm.solve()
-        # Save LP results
-        duals = optm.save_LP_duals()
-
-        # Print LP results
-        optm.print_LP_results()
-        all_solutions[penalty] = solution
-        
-
-    return all_solutions
-
-penalty_values = [ 0.2, 3.4 ]
-
-json_path = '/Users/rofrug/Library/CloudStorage/OneDrive-DanmarksTekniskeUniversitet/First Year PhD/46750 Optimization in modern power systems/46750-template-assignment-1/data/question_1b/usage_preferences.json'
-data_path = '/Users/rofrug/Library/CloudStorage/OneDrive-DanmarksTekniskeUniversitet/First Year PhD/46750 Optimization in modern power systems/46750-template-assignment-1/data/question_1b'
-
-solutions = run_penalty_sensitivity(
-    penalty_values=penalty_values,
-    json_path=json_path,
-    data_path=data_path,
-    model_class=OptModelb1
-)
-
-# Plot served load vs hours and save
-fig3, ax3 = plt.subplots(figsize=(10, 4))
-fig3, ax3 = plot_sensitivity_vs_hours(
-    solutions,
-    column="d",
-    y_label="Served Load [kWh]",
-    title="Served Load vs Hour for Different Penalties",
-    legend_title="Load shifting penalty",
-    ax=ax3,
-    show=False,
-)
-#fig3.savefig(os.path.join(out_dir, 'served_load_vs_hour_sensitivity.pdf'), format='pdf', bbox_inches='tight')
-plt.show(fig3)
-
-fig4, ax4 = plt.subplots(figsize=(10, 4))
-fig4, ax4 = plot_sensitivity_vs_hours(
-    solutions,
-    column="z",
-    y_label="Absolute Load Shift [kWh]",
-    title="Load Shift vs Hour for Different Penalties",
-    legend_title="Load shifting penalty",
-    ax=ax4,
-    show=False,
-)
-#fig4.savefig(os.path.join(out_dir, 'absolute_load_shift_vs_hour_sensitivity.pdf'), format='pdf', bbox_inches='tight')
-plt.show(fig4)
-
-# %%
-=======
 #plt.show(fig2)
 
 
@@ -246,5 +138,4 @@
 fig4.savefig(os.path.join(out_dir, 'absolute_load_shift_vs_hour_sensitivity.pdf'), format='pdf', bbox_inches='tight')
 #plt.show(fig4)
 # %%
-plt.show()
->>>>>>> 69f84b87
+plt.show()